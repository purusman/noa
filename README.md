--- conflicted
+++ resolved
@@ -5,13 +5,8 @@
 
 Some projects using `noa`:
  * [Minecraft Classic](https://classic.minecraft.net/) - official game from Mojang (I'm as surprised as you are)
-<<<<<<< HEAD
- * [VoxelSrv](https://github.com/Patbox/voxelsrv) - a voxel game inspired by Minecraft
- * [CityCraft.io](https://citycraft.io/) - multiplayer voxel cities
-=======
  * [VoxelSrv](https://github.com/Patbox/voxelsrv) - a voxel game inspired by Minecraft, by [patbox](https://github.com/Patbox)
  * [CityCraft.io](https://citycraft.io/) - multiplayer voxel cities, by [raoneel](https://github.com/raoneel)
->>>>>>> 1617cf74
  * [noa-examples](https://github.com/fenomas/noa-examples) - starter repo with minimal hello-world and testbed games
 
 
