--- conflicted
+++ resolved
@@ -2,14 +2,6 @@
 # noa-engine
 
 An experimental voxel game engine.
-<<<<<<< HEAD
-
-Some projects using `noa`:
- * [Minecraft Classic](https://classic.minecraft.net/) - official game from Mojang (I'm as surprised as you are)
- * [VoxelSrv](https://github.com/Patbox/voxelsrv) - a voxel game inspired by Minecraft
- * [CityCraft.io](https://citycraft.io/) - multiplayer voxel cities
- * [noa-examples](https://github.com/andyhall/noa-examples) - starter repo with minimal hello-world and testbed games
-=======
 
 Some projects using `noa`:
  * [Minecraft Classic](https://classic.minecraft.net/) - official game from Mojang (I'm as surprised as you are)
@@ -17,7 +9,6 @@
  * [CityCraft.io](https://citycraft.io/) - multiplayer voxel cities
  * [noa-examples](https://github.com/andyhall/noa-examples) - starter repo with minimal hello-world and testbed games
 
->>>>>>> eddefcc5
 
 ----
 
